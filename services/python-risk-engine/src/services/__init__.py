--- conflicted
+++ resolved
@@ -1,5 +1,2 @@
-<<<<<<< HEAD
-"'" Initialize services package"""
-=======
 """service"""
->>>>>>> 87ddc138
+"'" Initialize services package"""